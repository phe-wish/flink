/***********************************************************************************************************************
 *
 * Copyright (C) 2010 by the Stratosphere project (http://stratosphere.eu)
 *
 * Licensed under the Apache License, Version 2.0 (the "License"); you may not use this file except in compliance with
 * the License. You may obtain a copy of the License at
 *
 *     http://www.apache.org/licenses/LICENSE-2.0
 *
 * Unless required by applicable law or agreed to in writing, software distributed under the License is distributed on
 * an "AS IS" BASIS, WITHOUT WARRANTIES OR CONDITIONS OF ANY KIND, either express or implied. See the License for the
 * specific language governing permissions and limitations under the License.
 *
 **********************************************************************************************************************/

package eu.stratosphere.nephele.io;

import java.io.IOException;

import eu.stratosphere.nephele.event.task.AbstractTaskEvent;
import eu.stratosphere.nephele.event.task.EventListener;
import eu.stratosphere.nephele.execution.Environment;
import eu.stratosphere.nephele.template.AbstractOutputTask;
import eu.stratosphere.nephele.template.AbstractTask;
import eu.stratosphere.nephele.types.Record;

/**
 * A record writer connects an input gate to an application. It allows the application
 * query for incoming records and read them from input gate.
 * 
 * @author warneke
 * @param <T>
 *        the type of the record that can be read from this record reader
 */

public class RecordReader<T extends Record> implements Reader<T> {

	/**
	 * The input gate associated with the record reader.
	 */
	private InputGate<T> inputGate = null;

	/**
	 * The environment the associated task runs in.
	 */
	private Environment environment = null;

	/**
	 * Temporarily stores an exception which may have occurred while reading data from the input gate.
	 */
	private IOException ioException = null;

	private InterruptedException interruptedException = null;

	/**
	 * Stores the last read record.
	 */
	private T lastRead = null;

	/**
	 * Stores if more no more records will be received from the assigned input gate.
	 */
	private boolean noMoreRecordsWillFollow = false;

	/**
	 * Constructs a new record reader and registers a new input gate with the application's environment.
	 * 
	 * @param taskBase
	 *        the application that instantiated the record reader
	 * @param inputClass
	 *        the class of records that can be read from the record reader
	 * @param distributionPattern
	 *        the {@link DistributionPattern} that should be used for rewiring
	 */
	public RecordReader(AbstractTask taskBase, Class<T> inputClass, DistributionPattern distributionPattern) {

		this.environment = taskBase.getEnvironment();
		connectInputGate(new DefaultRecordDeserializer<T>(inputClass), 0, distributionPattern);
	}

	/**
	 * Constructs a new record reader and registers a new input gate with the application's environment.
	 * 
	 * @param outputBase
	 *        the application that instantiated the record reader
	 * @param inputClass
	 *        the class of records that can be read from the record reader
	 * @param distributionPattern
	 *        the {@link DistributionPattern} that should be used for rewiring
	 */
	public RecordReader(AbstractOutputTask outputBase, Class<T> inputClass, DistributionPattern distributionPattern) {

		this.environment = outputBase.getEnvironment();
		connectInputGate(new DefaultRecordDeserializer<T>(inputClass), 0, distributionPattern);
	}

	/**
	 * Constructs a new record reader and registers a new input gate with the application's environment.
	 * 
	 * @param taskBase
	 *        the application that instantiated the record reader
	 * @param inputClass
	 *        the class of records that can be read from the record reader
	 * @param distributionPattern
	 *        the {@link DistributionPattern} that should be used for rewiring
	 */
	public RecordReader(AbstractTask taskBase, RecordDeserializer<T> deserializer) {
		this.environment = taskBase.getEnvironment();
		connectInputGate(deserializer, 0, null);
	}

	/**
	 * Constructs a new record reader and registers a new input gate with the application's environment.
	 * 
	 * @param taskBase
	 *        the application that instantiated the record reader
	 * @param inputClass
	 *        the class of records that can be read from the record reader
	 * @param distributionPattern
	 *        the {@link DistributionPattern} that should be used for rewiring
	 */
	public RecordReader(AbstractTask taskBase, RecordDeserializer<T> deserializer, int inputGateID) {
		this.environment = taskBase.getEnvironment();
		connectInputGate(deserializer, inputGateID, null);
	}

	/**
	 * Constructs a new record reader and registers a new input gate with the application's environment.
	 * 
	 * @param taskBase
	 *        the application that instantiated the record reader
	 * @param inputClass
	 *        the class of records that can be read from the record reader
	 * @param distributionPattern
	 *        the {@link DistributionPattern} that should be used for rewiring
	 */
	public RecordReader(AbstractTask taskBase, RecordDeserializer<T> deserializer,
			DistributionPattern distributionPattern) {
		this.environment = taskBase.getEnvironment();
		connectInputGate(deserializer, 0, distributionPattern);
	}

	/**
	 * Constructs a new record reader and registers a new input gate with the application's environment.
	 * 
	 * @param outputBase
	 *        the application that instantiated the record reader
	 * @param inputClass
	 *        the class of records that can be read from the record reader
	 * @param distributionPattern
	 *        the {@link DistributionPattern} that should be used for rewiring
	 */
	public RecordReader(AbstractTask outputBase, RecordDeserializer<T> deserializer, int inputGateID,
			DistributionPattern distributionPattern) {

		this.environment = outputBase.getEnvironment();
		connectInputGate(deserializer, inputGateID, distributionPattern);
	}

	/**
	 * Constructs a new record reader and registers a new input gate with the application's environment.
	 * 
	 * @param outputBase
	 *        the application that instantiated the record reader
	 * @param inputClass
	 *        the class of records that can be read from the record reader
	 * @param distributionPattern
	 *        the {@link DistributionPattern} that should be used for rewiring
	 */
	public RecordReader(AbstractOutputTask outputBase, RecordDeserializer<T> deserializer,
			DistributionPattern distributionPattern) {

		this.environment = outputBase.getEnvironment();
		connectInputGate(deserializer, 0, distributionPattern);
	}

	/**
	 * Constructs a new record reader and registers a new input gate with the application's environment.
	 * 
	 * @param outputBase
	 *        the application that instantiated the record reader
	 * @param inputClass
	 *        the class of records that can be read from the record reader
	 * @param distributionPattern
	 *        the {@link DistributionPattern} that should be used for rewiring
	 */
	public RecordReader(AbstractOutputTask outputBase, RecordDeserializer<T> deserializer, int inputGateID,
			DistributionPattern distributionPattern) {

		this.environment = outputBase.getEnvironment();
		connectInputGate(deserializer, inputGateID, distributionPattern);
	}

	/**
	 * Returns the number of input channels wired to this reader's input gate.
	 * 
	 * @return the number of input channels wired to this reader's input gate
	 */
	public int getNumberOfInputChannels() {
		return this.inputGate.getNumberOfInputChannels();
	}

	/**
	 * Checks if the input channel with the given index is closed.
	 * 
	 * @param index
	 *        the index of the input channel
	 * @return <code>true</code> if the respective input channel is already closed, otherwise <code>false</code>
	 * @throws IOException
	 *         thrown if an error occurred while closing the input channel
	 */
	public boolean isInputChannelClosed(int index) throws IOException {

		if (index < this.inputGate.getNumberOfInputChannels()) {
			return this.inputGate.getInputChannel(index).isClosed();
		}

		return false;
	}

	/**
	 * Connects a record reader to an input gate.
	 * 
	 * @param inputClass
	 *        the class of the record that can be read from the record reader
	 * @param distributionPattern
	 *        the {@link DistributionPattern} that should be used for rewiring
	 */
	// TODO: See if type safety can be improved here
	@SuppressWarnings("unchecked")
	private void connectInputGate(RecordDeserializer<T> deserializer, int inputGateID,
			DistributionPattern distributionPattern) {

		// See if there are any unbound input gates left we can connect to
		if (this.environment.hasUnboundInputGates()) {
			final InputGate<T> ig = (InputGate<T>) this.environment.getUnboundInputGate(inputGateID);
			if (!deserializer.getRecordType().equals(ig.getType())) {
				throw new RuntimeException("Unbound input gate found, but types do not match!");
			}

			this.inputGate = ig;
		} else {
			this.inputGate = new InputGate<T>(deserializer, this.environment.getNumberOfInputGates(),
				distributionPattern);
			this.environment.registerInputGate(this.inputGate);
		}
	}

	/**
	 * Checks if at least one more record can be read from the associated input gate. This method may block
	 * until the associated input gate is able to read the record from one of its input channels.
	 * 
	 * @return <code>true</code>it at least one more record can be read from the associated input gate, otherwise
	 *         <code>false</code>
	 */
	public boolean hasNext() {

		if (this.noMoreRecordsWillFollow) {
			return false;
		}

		if (this.lastRead == null) {
			try {
				this.lastRead = inputGate.readRecord();
				if (this.lastRead == null) {
					return false;
				}
			} catch (IOException e) {
				this.ioException = e;
				return true;
			} catch (InterruptedException e) {
				this.interruptedException = e;
				return true;
			}

		}

		return true;
	}

	/**
	 * Reads the current record from the associated input gate.
	 * 
	 * @return the current record from the associated input gate.
	 * @throws IOException
	 *         thrown if any error occurs while reading the record from the input gate
	 */
	public T next() throws IOException, InterruptedException {

		if (this.ioException != null) {
			throw this.ioException;
		}
		if (this.interruptedException != null) {
			throw this.interruptedException;
		}

		final T retVal = this.lastRead;
		this.lastRead = this.inputGate.readRecord();
		if (this.lastRead == null) {
			this.noMoreRecordsWillFollow = true;
		}

		return retVal;
	}

	/**
	 * Registers a new listener object with the assigned input gate.
	 * 
	 * @param inputGateListener
	 *        the listener object to register
	 */
	public void registerInputGateListener(InputGateListener inputGateListener) {

		this.inputGate.registerInputGateListener(inputGateListener);
	}

	/**
	 * Subscribes the listener object to receive events of the given type.
	 * 
	 * @param eventListener
	 *        the listener object to register
	 * @param eventType
	 *        the type of event to register the listener for
	 */
	public void subscribeToEvent(EventListener eventListener, Class<? extends AbstractTaskEvent> eventType) {

		// Delegate call to input gate
		this.inputGate.subscribeToEvent(eventListener, eventType);
	}

	/**
	 * Removes the subscription for events of the given type for the listener object.
	 * 
	 * @param eventListener
	 *        the listener object to cancel the subscription for
	 * @param eventType
	 *        the type of the event to cancel the subscription for
	 */
	public void unsubscribeFromEvent(EventListener eventListener, Class<? extends AbstractTaskEvent> eventType) {

		// Delegate call to input gate
		this.inputGate.unsubscribeFromEvent(eventListener, eventType);
	}

	/**
	 * Publishes an event.
	 * 
	 * @param event
	 *        the event to be published
	 * @throws IOException
	 *         thrown if an error occurs while transmitting the event
	 * @throws InterruptedException
	 *         thrown if the thread is interrupted while waiting for the event to be published
	 */
	public void publishEvent(AbstractTaskEvent event) throws IOException, InterruptedException {

		// Delegate call to input gate
		this.inputGate.publishEvent(event);
	}
<<<<<<< HEAD
	
=======

>>>>>>> 70816f5e
	/**
	 * Exposes the input gate which is used by this record reader. This method should have
	 * package visibility only.
	 * 
	 * @return the input gate used by this record reader
	 */
	InputGate<T> getInputGate() {

		return this.inputGate;
	}
<<<<<<< HEAD

=======
>>>>>>> 70816f5e
}<|MERGE_RESOLUTION|>--- conflicted
+++ resolved
@@ -357,11 +357,7 @@
 		// Delegate call to input gate
 		this.inputGate.publishEvent(event);
 	}
-<<<<<<< HEAD
 	
-=======
-
->>>>>>> 70816f5e
 	/**
 	 * Exposes the input gate which is used by this record reader. This method should have
 	 * package visibility only.
@@ -372,8 +368,5 @@
 
 		return this.inputGate;
 	}
-<<<<<<< HEAD
-
-=======
->>>>>>> 70816f5e
-}+
+}
